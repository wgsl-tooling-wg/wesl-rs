--- conflicted
+++ resolved
@@ -24,7 +24,6 @@
 
 type E = EvalError;
 
-<<<<<<< HEAD
 pub static EXPR_TRUE: Expression = quote_expression!(true);
 pub static EXPR_FALSE: Expression = quote_expression!(false);
 pub static ATTR_INTRINSIC: LazyLock<Attribute> = LazyLock::new(|| {
@@ -33,12 +32,6 @@
         arguments: None,
     })
 });
-=======
-// TODO: when we have the wgsl! macro, we can refactor the consts.
-
-pub static EXPR_TRUE: Expression = quote_expression!(true);
-pub static EXPR_FALSE: Expression = quote_expression!(false);
->>>>>>> 8efb4c1b
 
 pub trait BuiltinIdent {
     fn builtin_ident(&self) -> Option<&'static Ident>;
@@ -158,29 +151,12 @@
     }
 }
 
-<<<<<<< HEAD
 pub static PRELUDE: LazyLock<TranslationUnit> = LazyLock::new(|| {
-    let abstract_int = builtin_ident("__AbstractInt").unwrap();
-    let abstract_float = builtin_ident("__AbstractFloat").unwrap();
-    quote_module! {
-        // The prelude contains all pre-declared aliases, built-in structs and functions in WGSL.
-        // the @__intrinsic attribute indicates that a function definition is defined by the compiler.
-=======
-pub static ATTR_INTRINSIC: LazyLock<Attribute> = LazyLock::new(|| {
-    Attribute::Custom(CustomAttribute {
-        ident: Ident::new("__intrinsic".to_string()),
-        arguments: None,
-    })
-});
-
-pub static PRELUDE: LazyLock<TranslationUnit> = LazyLock::new(|| {
-    let intrinsic: &Attribute = &ATTR_INTRINSIC;
     let abstract_int = builtin_ident("__AbstractInt").unwrap();
     let abstract_float = builtin_ident("__AbstractFloat").unwrap();
     let mut module = quote_module! {
         // The prelude contains all pre-declared aliases, built-in structs and functions in WGSL.
-        // the @#intrinsic attribute indicates that a function definition is defined by the compiler.
->>>>>>> 8efb4c1b
+        // the @__intrinsic attribute indicates that a function definition is defined by the compiler.
         // it means that it is not representable with user code: has generics, or variadics.
 
         alias vec2i = vec2<i32>;
@@ -192,16 +168,9 @@
         alias vec2f = vec2<f32>;
         alias vec3f = vec3<f32>;
         alias vec4f = vec4<f32>;
-<<<<<<< HEAD
         @extension(f16) alias vec2h = vec2<f16>;
         @extension(f16) alias vec3h = vec3<f16>;
         @extension(f16) alias vec4h = vec4<f16>;
-=======
-        // TODO: these are only enabled with the f16 extension
-        alias vec2h = vec2<f16>;
-        alias vec3h = vec3<f16>;
-        alias vec4h = vec4<f16>;
->>>>>>> 8efb4c1b
         alias mat2x2f = mat2x2<f32>;
         alias mat2x3f = mat2x3<f32>;
         alias mat2x4f = mat2x4<f32>;
@@ -211,7 +180,6 @@
         alias mat4x2f = mat4x2<f32>;
         alias mat4x3f = mat4x3<f32>;
         alias mat4x4f = mat4x4<f32>;
-<<<<<<< HEAD
         @extension(f16) alias mat2x2h = mat2x2<f16>;
         @extension(f16) alias mat2x3h = mat2x3<f16>;
         @extension(f16) alias mat2x4h = mat2x4<f16>;
@@ -221,18 +189,6 @@
         @extension(f16) alias mat4x2h = mat4x2<f16>;
         @extension(f16) alias mat4x3h = mat4x3<f16>;
         @extension(f16) alias mat4x4h = mat4x4<f16>;
-=======
-        // TODO: these are only enabled with the f16 extension
-        alias mat2x2h = mat2x2<f16>;
-        alias mat2x3h = mat2x3<f16>;
-        alias mat2x4h = mat2x4<f16>;
-        alias mat3x2h = mat3x2<f16>;
-        alias mat3x3h = mat3x3<f16>;
-        alias mat3x4h = mat3x4<f16>;
-        alias mat4x2h = mat4x2<f16>;
-        alias mat4x3h = mat4x3<f16>;
-        alias mat4x4h = mat4x4<f16>;
->>>>>>> 8efb4c1b
 
         // internal declarations are prefixed with __, which is not representable in WGSL source
         // therefore it avoids name collisions. AbstractInt and AbstractFloat too.
@@ -242,15 +198,9 @@
         struct __frexp_result_vec2_f32 { fract: vec2<f32>, exp: vec2<i32> }
         struct __frexp_result_vec3_f32 { fract: vec3<f32>, exp: vec3<i32> }
         struct __frexp_result_vec4_f32 { fract: vec4<f32>, exp: vec4<i32> }
-<<<<<<< HEAD
         @extension(f16) struct __frexp_result_vec2_f16 { fract: vec2<f16>, exp: vec2<i32> }
         @extension(f16) struct __frexp_result_vec3_f16 { fract: vec3<f16>, exp: vec3<i32> }
         @extension(f16) struct __frexp_result_vec4_f16 { fract: vec4<f16>, exp: vec4<i32> }
-=======
-        struct __frexp_result_vec2_f16 { fract: vec2<f16>, exp: vec2<i32> }
-        struct __frexp_result_vec3_f16 { fract: vec3<f16>, exp: vec3<i32> }
-        struct __frexp_result_vec4_f16 { fract: vec4<f16>, exp: vec4<i32> }
->>>>>>> 8efb4c1b
         struct __frexp_result_vec2_abstract { fract: vec2<#abstract_float>, exp: vec2<#abstract_int> }
         struct __frexp_result_vec3_abstract { fract: vec3<#abstract_float>, exp: vec3<#abstract_int> }
         struct __frexp_result_vec4_abstract { fract: vec4<#abstract_float>, exp: vec4<#abstract_int> }
@@ -260,22 +210,15 @@
         struct __modf_result_vec2_f32 { fract: vec2<f32>, whole: vec2<f32> }
         struct __modf_result_vec3_f32 { fract: vec3<f32>, whole: vec3<f32> }
         struct __modf_result_vec4_f32 { fract: vec4<f32>, whole: vec4<f32> }
-<<<<<<< HEAD
         @extension(f16) struct __modf_result_vec2_f16 { fract: vec2<f16>, whole: vec2<f16> }
         @extension(f16) struct __modf_result_vec3_f16 { fract: vec3<f16>, whole: vec3<f16> }
         @extension(f16) struct __modf_result_vec4_f16 { fract: vec4<f16>, whole: vec4<f16> }
-=======
-        struct __modf_result_vec2_f16 { fract: vec2<f16>, whole: vec2<f16> }
-        struct __modf_result_vec3_f16 { fract: vec3<f16>, whole: vec3<f16> }
-        struct __modf_result_vec4_f16 { fract: vec4<f16>, whole: vec4<f16> }
->>>>>>> 8efb4c1b
         struct __modf_result_vec2_abstract { fract: vec2<#abstract_float>, whole: vec2<#abstract_float> }
         struct __modf_result_vec3_abstract { fract: vec3<#abstract_float>, whole: vec3<#abstract_float> }
         struct __modf_result_vec4_abstract { fract: vec4<#abstract_float>, whole: vec4<#abstract_float> }
         @generic(T) struct atomic_compare_exchange_result { old_value: T, exchanged: bool }
 
         // bitcast
-<<<<<<< HEAD
         @const @must_use fn bitcast() @__intrinsic {}
 
         // logical
@@ -497,178 +440,9 @@
         @extension(naga) fn rayQueryGetCandidateIntersection() -> RayIntersection @__intrinsic {}
         @extension(naga) fn getCommittedHitVertexPositions() -> array<vec3<f32>, 3> @__intrinsic {}
         @extension(naga) fn getCandidateHitVertexPositions() -> array<vec3<f32>, 3> @__intrinsic {}
-    }
-=======
-        @const @must_use fn bitcast() @#intrinsic {}
-
-        // logical
-        @const @must_use fn all() @#intrinsic {}
-        @const @must_use fn any() @#intrinsic {}
-        @const @must_use fn select() @#intrinsic {}
-
-        // array
-        @const @must_use fn arrayLength() @#intrinsic {}
-
-        // numeric
-        @const @must_use fn abs() @#intrinsic {}
-        @const @must_use fn acos() @#intrinsic {}
-        @const @must_use fn acosh() @#intrinsic {}
-        @const @must_use fn asin() @#intrinsic {}
-        @const @must_use fn asinh() @#intrinsic {}
-        @const @must_use fn atan() @#intrinsic {}
-        @const @must_use fn atanh() @#intrinsic {}
-        @const @must_use fn atan2() @#intrinsic {}
-        @const @must_use fn ceil() @#intrinsic {}
-        @const @must_use fn clamp() @#intrinsic {}
-        @const @must_use fn cos() @#intrinsic {}
-        @const @must_use fn cosh() @#intrinsic {}
-        @const @must_use fn countLeadingZeros() @#intrinsic {}
-        @const @must_use fn countOneBits() @#intrinsic {}
-        @const @must_use fn countTrailingZeros() @#intrinsic {}
-        @const @must_use fn cross() @#intrinsic {}
-        @const @must_use fn degrees() @#intrinsic {}
-        @const @must_use fn determinant() @#intrinsic {}
-        @const @must_use fn distance() @#intrinsic {}
-        @const @must_use fn dot() @#intrinsic {}
-        @const @must_use fn dot4U8Packed() @#intrinsic {}
-        @const @must_use fn dot4I8Packed() @#intrinsic {}
-        @const @must_use fn exp() @#intrinsic {}
-        @const @must_use fn exp2() @#intrinsic {}
-        @const @must_use fn extractBits() @#intrinsic {}
-        @const @must_use fn faceForward() @#intrinsic {}
-        @const @must_use fn firstLeadingBit() @#intrinsic {}
-        @const @must_use fn firstTrailingBit() @#intrinsic {}
-        @const @must_use fn floor() @#intrinsic {}
-        @const @must_use fn fma() @#intrinsic {}
-        @const @must_use fn fract() @#intrinsic {}
-        @const @must_use fn frexp() @#intrinsic {}
-        @const @must_use fn insertBits() @#intrinsic {}
-        @const @must_use fn inverseSqrt() @#intrinsic {}
-        @const @must_use fn ldexp() @#intrinsic {}
-        @const @must_use fn length() @#intrinsic {}
-        @const @must_use fn log() @#intrinsic {}
-        @const @must_use fn log2() @#intrinsic {}
-        @const @must_use fn max() @#intrinsic {}
-        @const @must_use fn min() @#intrinsic {}
-        @const @must_use fn mix() @#intrinsic {}
-        @const @must_use fn modf() @#intrinsic {}
-        @const @must_use fn normalize() @#intrinsic {}
-        @const @must_use fn pow() @#intrinsic {}
-        @const @must_use fn quantizeToF16() @#intrinsic {}
-        @const @must_use fn radians() @#intrinsic {}
-        @const @must_use fn reflect() @#intrinsic {}
-        @const @must_use fn refract() @#intrinsic {}
-        @const @must_use fn reverseBits() @#intrinsic {}
-        @const @must_use fn round() @#intrinsic {}
-        @const @must_use fn saturate() @#intrinsic {}
-        @const @must_use fn sign() @#intrinsic {}
-        @const @must_use fn sin() @#intrinsic {}
-        @const @must_use fn sinh() @#intrinsic {}
-        @const @must_use fn smoothstep() @#intrinsic {}
-        @const @must_use fn sqrt() @#intrinsic {}
-        @const @must_use fn step() @#intrinsic {}
-        @const @must_use fn tan() @#intrinsic {}
-        @const @must_use fn tanh() @#intrinsic {}
-        @const @must_use fn transpose() @#intrinsic {}
-        @const @must_use fn trunc() @#intrinsic {}
-
-        // derivative
-        @must_use fn dpdx() @#intrinsic {}
-        @must_use fn dpdxCoarse() @#intrinsic {}
-        @must_use fn dpdxFine() @#intrinsic {}
-        @must_use fn dpdy() @#intrinsic {}
-        @must_use fn dpdyCoarse() @#intrinsic {}
-        @must_use fn dpdyFine() @#intrinsic {}
-        @must_use fn fwidth() @#intrinsic {}
-        @must_use fn fwidthCoarse() @#intrinsic {}
-        @must_use fn fwidthFine() @#intrinsic {}
-
-        // texture
-        @must_use fn textureDimensions() @#intrinsic {}
-        @must_use fn textureGather() @#intrinsic {}
-        @must_use fn textureGatherCompare() @#intrinsic {}
-        @must_use fn textureLoad() @#intrinsic {}
-        @must_use fn textureNumLayers() @#intrinsic {}
-        @must_use fn textureNumLevels() @#intrinsic {}
-        @must_use fn textureNumSamples() @#intrinsic {}
-        @must_use fn textureSample() @#intrinsic {}
-        @must_use fn textureSampleBias() @#intrinsic {}
-        @must_use fn textureSampleCompare() @#intrinsic {}
-        @must_use fn textureSampleCompareLevel() @#intrinsic {}
-        @must_use fn textureSampleGrad() @#intrinsic {}
-        @must_use fn textureSampleLevel() @#intrinsic {}
-        @must_use fn textureSampleBaseClampToEdge() @#intrinsic {}
-        fn textureStore() @#intrinsic {}
-
-        // atomic
-        fn atomicLoad() @#intrinsic {}
-        fn atomicStore() @#intrinsic {}
-        fn atomicAdd() @#intrinsic {}
-        fn atomicSub() @#intrinsic {}
-        fn atomicMax() @#intrinsic {}
-        fn atomicMin() @#intrinsic {}
-        fn atomicAnd() @#intrinsic {}
-        fn atomicOr() @#intrinsic {}
-        fn atomicXor() @#intrinsic {}
-        fn atomicExchange() @#intrinsic {}
-        fn atomicCompareExchangeWeak() @#intrinsic {}
-
-        // packing
-        @const @must_use fn pack4x8snorm() @#intrinsic { }
-        @const @must_use fn pack4x8unorm() @#intrinsic {}
-        @const @must_use fn pack4xI8() @#intrinsic {}
-        @const @must_use fn pack4xU8() @#intrinsic {}
-        @const @must_use fn pack4xI8Clamp() @#intrinsic {}
-        @const @must_use fn pack4xU8Clamp() @#intrinsic {}
-        @const @must_use fn pack2x16snorm() @#intrinsic {}
-        @const @must_use fn pack2x16unorm() @#intrinsic {}
-        @const @must_use fn pack2x16float() @#intrinsic {}
-        @const @must_use fn unpack4x8snorm() @#intrinsic {}
-        @const @must_use fn unpack4x8unorm() @#intrinsic {}
-        @const @must_use fn unpack4xI8() @#intrinsic {}
-        @const @must_use fn unpack4xU8() @#intrinsic {}
-        @const @must_use fn unpack2x16snorm() @#intrinsic {}
-        @const @must_use fn unpack2x16unorm() @#intrinsic {}
-        @const @must_use fn unpack2x16float() @#intrinsic {}
-
-        // synchronization
-        fn storageBarrier() @#intrinsic {}
-        fn textureBarrier() @#intrinsic {}
-        fn workgroupBarrier() @#intrinsic {}
-        @must_use fn workgroupUniformLoad() @#intrinsic {}
-
-        // subgroup
-        @must_use fn subgroupAdd() @#intrinsic {}
-        @must_use fn subgroupExclusiveAdd() @#intrinsic {}
-        @must_use fn subgroupInclusiveAdd() @#intrinsic {}
-        @must_use fn subgroupAll() @#intrinsic {}
-        @must_use fn subgroupAnd() @#intrinsic {}
-        @must_use fn subgroupAny() @#intrinsic {}
-        @must_use fn subgroupBallot() @#intrinsic {}
-        @must_use fn subgroupBroadcast() @#intrinsic {}
-        @must_use fn subgroupBroadcastFirst() @#intrinsic {}
-        @must_use fn subgroupElect() @#intrinsic {}
-        @must_use fn subgroupMax() @#intrinsic {}
-        @must_use fn subgroupMin() @#intrinsic {}
-        @must_use fn subgroupMul() @#intrinsic {}
-        @must_use fn subgroupExclusiveMul() @#intrinsic {}
-        @must_use fn subgroupInclusiveMul() @#intrinsic {}
-        @must_use fn subgroupOr() @#intrinsic {}
-        @must_use fn subgroupShuffle() @#intrinsic {}
-        @must_use fn subgroupShuffleDown() @#intrinsic {}
-        @must_use fn subgroupShuffleUp() @#intrinsic {}
-        @must_use fn subgroupShuffleXor() @#intrinsic {}
-        @must_use fn subgroupXor() @#intrinsic {}
-
-        // quad
-        @must_use fn quadBroadcast() @#intrinsic {}
-        @must_use fn quadSwapDiagonal() @#intrinsic {}
-        @must_use fn quadSwapX() @#intrinsic {}
-        @must_use fn quadSwapY() @#intrinsic {}
     };
     crate::SyntaxUtil::retarget_idents(&mut module);
     module
->>>>>>> 8efb4c1b
 });
 
 fn array_ctor_ty_t(tplt: ArrayTemplate, args: &[Type]) -> Result<Type, E> {
