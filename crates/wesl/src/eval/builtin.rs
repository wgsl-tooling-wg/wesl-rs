--- conflicted
+++ resolved
@@ -155,11 +155,10 @@
 });
 
 pub static PRELUDE: LazyLock<TranslationUnit> = LazyLock::new(|| {
-<<<<<<< HEAD
     let intrinsic: &Attribute = &ATTR_INTRINSIC;
     let abstract_int = builtin_ident("__AbstractInt").unwrap();
     let abstract_float = builtin_ident("__AbstractFloat").unwrap();
-    quote_module! {
+    let mut module = quote_module! {
         // The prelude contains all pre-declared aliases, built-in structs and functions in WGSL.
         // the @#intrinsic attribute indicates that a function definition is defined by the compiler.
         // it means that it is not representable with user code: has generics, or variadics.
@@ -224,24 +223,6 @@
         struct __modf_result_vec3_abstract { fract: vec3<#abstract_float>, whole: vec3<#abstract_float> }
         struct __modf_result_vec4_abstract { fract: vec4<#abstract_float>, whole: vec4<#abstract_float> }
         @generic(T) struct atomic_compare_exchange_result { old_value: T, exchanged: bool }
-=======
-    // TODO: could we parse that at build-time please
-    let mut prelude = include_str!("prelude.wgsl")
-        .parse::<TranslationUnit>()
-        .inspect_err(|e| eprintln!("{e}"))
-        .unwrap();
-
-    crate::SyntaxUtil::retarget_idents(&mut prelude);
-
-    let attr_internal = Attribute::Custom(CustomAttribute {
-        name: "internal".to_string(),
-        arguments: None,
-    });
-    let attr_intrinsic = Attribute::Custom(CustomAttribute {
-        name: "intrinsic".to_string(),
-        arguments: None,
-    });
->>>>>>> 893dd768
 
         // bitcast
         @const @must_use fn bitcast() @#intrinsic {}
@@ -410,7 +391,9 @@
         @must_use fn quadSwapDiagonal() @#intrinsic {}
         @must_use fn quadSwapX() @#intrinsic {}
         @must_use fn quadSwapY() @#intrinsic {}
-    }
+    };
+    crate::SyntaxUtil::retarget_idents(&mut module);
+    module
 });
 
 fn array_ctor_ty_t(tplt: ArrayTemplate, args: &[Type]) -> Result<Type, E> {
