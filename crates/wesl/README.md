--- conflicted
+++ resolved
@@ -1,10 +1,6 @@
 # WESL: A Community Standard for Enhanced WGSL
 
-<<<<<<< HEAD
-This is the crate for all your [WESL](https://github.com/wgsl-tooling-wg/wesl-spec) needs.
-=======
 This is the crate for all your [WESL][wesl] needs.
->>>>>>> 8efb4c1b
 
 See also the [standalone CLI][cli].
 
@@ -59,11 +55,7 @@
 });
 ```
 
-<<<<<<< HEAD
-## Write shaders inline with the [`quote_module!`][quote_module] macro
-=======
 ## Write shaders inline with the [`quote_module`] macro
->>>>>>> 8efb4c1b
 
 With the `quote_*!` macros one can write WGSL shaders directly in source code. This has a
 few advantages:
@@ -76,21 +68,13 @@
   injected WGSL code.
 
 ```rust
-<<<<<<< HEAD
-# use wesl::quote_wgsl;
-=======
 use wesl::syntax::*; // this is necessary for the quote_module macro
 
->>>>>>> 8efb4c1b
 // this i64 value is computed at runtime and injected into the shader.
 let num_iterations = 8i64;
 
 // the following variable has type `TranslationUnit`.
-<<<<<<< HEAD
-let wgsl = quote_module! {
-=======
 let wgsl = wesl::quote_module! {
->>>>>>> 8efb4c1b
     @fragment
     fn fs_main(@location(0) in_color: vec4<f32>) -> @location(0) vec4<f32> {
         for (let i = 0; i < #num_iterations; i++) {
@@ -98,14 +82,9 @@
         }
         return in_color;
     }
-<<<<<<< HEAD
-}
-```
-=======
 };
 ```
 
->>>>>>> 8efb4c1b
 One can inject variables into the following places by prefixing the name with
 a `#` symbol:
 | Code location | Injected type | Indirectly supported injection type with `Into` |
@@ -117,17 +96,6 @@
 | name of an attribute preceding and empty block statement | `Statement` | `CompoundStatement` `AssignmentStatement` `IncrementStatement` `DecrementStatement` `IfStatement` `SwitchStatement` `LoopStatement` `ForStatement` `WhileStatement` `BreakStatement` `ContinueStatement` `ReturnStatement` `DiscardStatement` `FunctionCallStatement` `ConstAssertStatement` `DeclarationStatement` |
 
 ```rust
-<<<<<<< HEAD
-# use wesl::syntax::*;
-let inject_struct = Struct::new(Ident::new("mystruct".to_string()));
-let inject_func = Function::new(Ident::new("myfunc".to_string()));
-let inject_stmt = Statement::Void;
-let wgsl = quote_module! {
-    struct #inject_struct {}
-    fn #inject_func() {}
-    fn foo() {
-        @#inject_stmt {}
-=======
 use wesl::syntax::*; // this is necessary for the quote_module macro
 
 let inject_struct = Struct::new(Ident::new("mystruct".to_string()));
@@ -140,7 +108,6 @@
     fn foo() {
         @#inject_stmt {}
         let x: f32 = #inject_expr;
->>>>>>> 8efb4c1b
     }
 };
 ```
@@ -179,20 +146,6 @@
 
 ## Features
 
-<<<<<<< HEAD
-| name     | description                                           | Status/Specification      |
-|----------|-------------------------------------------------------|---------------------------|
-| generics | user-defined type-generators and generic functions    | [experimental][generics]  |
-| package  | create shader libraries published to `crates.io`      | [experimental][packaging] |
-| eval     | execute shader code on the CPU and `@const` attribute | experimental              |
-| naga_ext | enable all Naga/WGPU extensions                       | experimental              |
-| serde    | derive `Serialize` and `Deserialize` for syntax nodes |                           |
-
-`imports` and `condcomp` are default features.
-
-[imports]: https://wesl-lang.dev/spec/Imports
-[condcomp]: https://wesl-lang.dev/spec/ConditionalTranslation
-=======
 | name       | description                                           | Status/Specification      |
 |------------|-------------------------------------------------------|---------------------------|
 | `generics` | user-defined type-generators and generic functions    | [experimental][generics]  |
@@ -203,7 +156,6 @@
 
 [wesl]: https://wesl-lang.dev
 [cli]: https://crates.io/crates/wesl-cli
->>>>>>> 8efb4c1b
 [generics]: https://github.com/k2d222/wesl-spec/blob/generics/Generics.md
 [packaging]: https://github.com/wgsl-tooling-wg/wesl-spec/blob/main/Packaging.md
 [cts]: https://github.com/k2d222/wesl-cts